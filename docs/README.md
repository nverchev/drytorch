--- conflicted
+++ resolved
@@ -14,28 +14,12 @@
 * **Decoupled Tracking:** An event system notifies optional external libraries (Hydra, W&B, TensorBoard, etc.). Trackers do not impact the core experiment.
 * **Enforced Best Practices:** All logic runs within an **experimental scope** to discourage dependencies, prevent data leakage, and ensure correct configuration.
 
-<<<<<<< HEAD
-## 🏗️ Library Organization
-
-The library uses a microkernel (plugin) architecture to separate concerns.
-
-1.  **Core (`core`):** The library kernel. Contains the **Event System**, **Protocols** for component communication, and internal safety **Checks**.
-2.  **Standard Library (`lib`):** Reusable implementations and abstract classes of the protocols.
-3.  **Trackers (`tracker`):** Optional tracker plugins that integrate via the event system.
-4.  **Contributions (`contrib`):** Dedicated space for community-driven extensions.
-
-=======
->>>>>>> 537ea8b0
 ## 🛠️ Installation
 
 **Requirements**
 The library only requires recent versions of **PyTorch** and **NumPy**. Tracker dependencies are optional.
 
 **Installation**
-<<<<<<< HEAD
-
-=======
->>>>>>> 537ea8b0
 Using pip:
 ```bash
 pip install drytorch
@@ -46,8 +30,6 @@
 uv add drytorch
 ```
 
-<<<<<<< HEAD
-=======
 ## 🏗️ Library Organization
 
 The library uses a microkernel (plugin) architecture to separate concerns.
@@ -59,7 +41,6 @@
 5. **Utilities (`utils`):**
 Functions and classes independent to the framework.
 
->>>>>>> 537ea8b0
 ## 🚀 Usage
 
 Dive into the full, runnable examples:
