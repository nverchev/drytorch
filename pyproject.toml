--- conflicted
+++ resolved
@@ -23,19 +23,11 @@
 
 [tool.uv]
 override-dependencies = [
-<<<<<<< HEAD
-    "torch==2.9.0+cpu ; sys_platform != 'darwin'",  # torch for Mac is only cpu
-]
-
-[tool.uv.sources]
-torch = { index = "pytorch-cpu", marker = "sys_platform != 'darwin'" }
-=======
     "torch==2.9.0+cpu",
 ]
 
 [tool.uv.sources]
 torch = { index = "pytorch-cpu" }
->>>>>>> ea02710b
 
 [[tool.uv.index]]
 name = "pytorch-cpu"
