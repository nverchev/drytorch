"""Module containing the Experiment and Run class."""

from __future__ import annotations

import dataclasses
import json
import pathlib
import warnings
import weakref

from pathlib import Path
from types import TracebackType
from typing import (
    Any,
    ClassVar,
    Final,
    Generic,
    Hashable,
    Literal,
    Self,
    TypeVar,
)
from weakref import finalize

from typing_extensions import override

from drytorch.core import exceptions, log_events, track
from drytorch.utils import repr_utils

_T_co = TypeVar('_T_co', covariant=True, bound=Hashable)

RunStatus = Literal['created', 'running', 'completed', 'failed']


@dataclasses.dataclass
class RunMetadata:
    """Metadata for a run."""

    id: str
    status: RunStatus
    timestamp: str
    hashed_config: int | None = None


class RunRegistry:
    """Creates and manages a JSON file for run metadata.

    Attributes:
        file_path: path to the JSON file.
    """

    def __init__(self, path: pathlib.Path):
        """Constructor.

        Args:
            path: path to the JSON file.
        """
        self.file_path: Path = path
        self.file_path.parent.mkdir(parents=True, exist_ok=True)
        if not self.file_path.exists():
            self.save_all([])

        return

    def load_all(self) -> list[RunMetadata]:
        """Loads all run metadata from a JSON file."""
        if not self.file_path.exists():
            return []

        try:
            with self.file_path.open() as f:
                data = json.load(f)
        except (FileNotFoundError, json.JSONDecodeError):
            return []

        run_data = []
        for item in data:
            run_data.append(RunMetadata(**item))

        return run_data

    def save_all(self, runs: list[RunMetadata]) -> None:
        """Saves all run metadata to a JSON file."""
        run_data = []
        for run in runs:
            run_data.append(dataclasses.asdict(run))

        self.file_path.write_text(json.dumps(run_data, indent=2))


class Experiment(Generic[_T_co]):
    """Manage experiment configuration, directory, and tracking.

    This class associates a configuration file, a name, and a working directory
    with a machine learning experiment. It also contains the trackers
    responsible for tracking the metadata and metrics for the experiment.
    Finally, it allows global access to a configuration file with the correct
    type annotations.

    Class Variables:
        runs: a list of all previous runs created by this class.
        folder_name: name of the hidden folder storing experiment metadata.
        run_file: filename storing the registry of run IDs for this experiment.
        strict_config: enforce consistent hashable configs per experiment.

    Attributes:
        par_dir: parent directory for experiment data.
        tags: descriptors for the experiment.
        trackers: dispatcher for publishing events.
    """

    _name: ClassVar = repr_utils.DefaultName()
    __current: ClassVar[Experiment[Any] | None] = None
    folder_name: ClassVar[str] = '.drytorch'
    run_file: ClassVar[str] = 'runs.json'
    strict_config: ClassVar[bool] = False

    def __init__(
            self,
            config: _T_co,
            *,
            name: str = '',
            par_dir: str | pathlib.Path = pathlib.Path(),
            tags: list[str] | None = None,
    ) -> None:
        """Constructor.

        Args:
            config: Configuration for the experiment.
            name: The name of the experiment (defaults to class name).
            par_dir: Parent directory for experiment data.
            tags: Descriptors for the experiment (e.g., ``"lr=0.01"``).
        """
        _validate_chars(name)
        self.__config: Final[_T_co] = config
        self._name = name
        self.par_dir: Path = pathlib.Path(par_dir)
        self.tags: list[str] = tags or []
        self.trackers: Final = track.EventDispatcher(self.name)
        self.trackers.register(**track.DEFAULT_TRACKERS)
        run_file = self.par_dir / self.folder_name / self.name / self.run_file
        self._registry: RunRegistry = RunRegistry(run_file)
        self._active_run: Run[_T_co] | None = None
        self.previous_runs: list[Run[_T_co]] = []

    @override
    def __repr__(self) -> str:
        return f'{self.__class__.__name__}(name={self.name})'

    @property
    def name(self) -> str:
        """The name of the experiment."""
        return self._name

    @property
    def config(self) -> _T_co:
        """Experiment configuration."""
        return self.__config

    def create_run(
            self,
            *,
            run_id: str | None = None,
            resume: bool = False,
    ) -> Run[_T_co]:
        """Convenience constructor for a Run using this experiment.

        Args:
            run_id: identifier of the run; defaults to timestamp.
            resume: resume the selected run if run_id is set, else the last run.

        Returns:
            Run: The created run object.
        """
        if run_id is not None:
            _validate_chars(run_id)

        runs_data = self._registry.load_all()
        if resume:
            return self._handle_resume_logic(run_id, runs_data)
        else:
            return self._create_new_run(run_id, runs_data)

    def _handle_resume_logic(
            self, run_id: str | None, runs_data: list[RunMetadata]
    ) -> Run[_T_co]:
        """Handle resume logic for existing runs."""
        if self.previous_runs:
            run = self._get_run_from_previous(run_id)
            if run:
                run.resumed = True
                run.status = 'created'
                return run

        if not runs_data:
            warnings.warn(exceptions.NoPreviousRunsWarning(), stacklevel=2)
            return self._create_new_run(run_id, runs_data)

        if run_id is None:
            run_id = runs_data[-1].id
        else:
            matching_runs = [r for r in runs_data if r.id == run_id]
            if not matching_runs:
                warnings.warn(
                    exceptions.NotExistingRunWarning(run_id), stacklevel=1
                )
                return self._create_new_run(run_id, runs_data)

            matching_run, *other_runs = matching_runs
            if other_runs:
                msg = f'Multiple runs with id {run_id} found in the registry.'
                raise RuntimeError(msg)

            if matching_run.hashed_config is not None:
                if hash(self.__config) != matching_run.hashed_config:
                    raise exceptions.WrongConfig(
                        self.__config, matching_run.hashed_config
                    )

        return Run(experiment=self, run_id=run_id, resumed=True)

    def _get_run_from_previous(self, run_id: str | None) -> Run[_T_co] | None:
        """Get run from the previous_runs list."""
        if run_id is None:
            return self.previous_runs[-1]

        matching_runs = [r for r in self.previous_runs if r.id == run_id]
        if not matching_runs:
            return None

        matching_run, *other_runs = matching_runs
        if other_runs:
            msg = f'Multiple runs with id {run_id} found for exp {self.name}'
            raise RuntimeError(msg)

        return matching_run

    def _create_new_run(
            self, run_id: str | None, runs_data: list[RunMetadata]
    ) -> Run[_T_co]:
        """Create a new run (non-resume case)."""
        try:
            hashed_config: int | None = hash(self.__config)
        except TypeError:
            if self.strict_config:
                raise exceptions.ConfigNotHashableError(self.__config)

            warnings.warn(
                exceptions.ConfigNotHashableWarning(self.__config), stacklevel=2
            )
            hashed_config = None
        else:
            if self.strict_config:
                existing_hashes = {r.hashed_config for r in runs_data if
                                   r.hashed_config is not None}
                if existing_hashes and hashed_config not in existing_hashes:
                    raise exceptions.ConfigHashMismatchError(self.__config)

        run = Run(experiment=self, run_id=run_id)
        run_data = RunMetadata(
            id=run.id,
            status='created',
            timestamp=run.created_at_str,
            hashed_config=hashed_config,
        )
        runs_data.append(run_data)
        self._registry.save_all(runs_data)
        return run

    @property
    def run(self) -> Run[_T_co]:
        """Get the current run."""
        if self._active_run is None:
            raise exceptions.NoActiveExperimentError(self.name)
        return self._active_run

    @run.setter
    def run(self, current_run: Run[_T_co]) -> None:
        self._active_run = current_run
        return

    @classmethod
    def get_config(cls) -> _T_co:
        """Retrieve the configuration of the current experiment."""
        return cls.get_current().__config

    @classmethod
    def get_current(cls) -> Self:
        """Return the currently active experiment."""
        if Experiment.__current is None:
            raise exceptions.NoActiveExperimentError()

        if not isinstance(Experiment.__current, cls):
            raise exceptions.NoActiveExperimentError(experiment_class=cls)
        return Experiment.__current

    @staticmethod
    def set_current(experiment: Experiment[_T_co]) -> None:
        """Set an experiment as active."""
        if (old_exp := Experiment.__current) is not None:
            raise exceptions.NestedScopeError(old_exp.name, experiment.name)

        Experiment.__current = experiment
        return

    @staticmethod
    def _clear_current() -> None:
        """Clear the active experiment."""
        Experiment.__current = None
        return


class Run(repr_utils.CreatedAtMixin, Generic[_T_co]):
    """Execution lifecycle for a single run of an Experiment.

    Attributes:
        status: Current status of the run.
        resumed: whether the run was resumed.
        metadata_manager: Manager for run metadata.
    """

    def __init__(
            self,
            experiment: Experiment[_T_co],
            run_id: str | None,
            resumed: bool = False,
    ) -> None:
        """Constructor.

        Args:
            experiment: the experiment this run belongs to.
            run_id: identifier of the run.
            resumed: whether the run was resumed.
        """
        super().__init__()
        self._experiment: Final[Experiment[_T_co]] = experiment
        self._id: Final = run_id or self.created_at_str
        self.resumed: bool = resumed
        self.status: RunStatus = 'created'
        self.metadata_manager: Final = track.MetadataManager()
        self._finalizer: finalize[..., Self] | None = None
        if not self.resumed:
            experiment.previous_runs.append(self)

    @property
    def experiment(self) -> Experiment[_T_co]:
        """The experiment this run belongs to."""
        return self._experiment

    @property
    def id(self) -> str:
        """The identifier of the run."""
        return self._id or self.created_at_str

    def __enter__(self) -> Self:
        """Enter the experiment scope."""
        self.start()
        return self

    def __exit__(
            self,
            exc_type: type[BaseException] | None,
            exc_val: BaseException | None,
            exc_tb: TracebackType | None,
    ) -> None:
        """Exit the experiment scope."""
        if exc_type is not None:
            self.status = 'failed'

        self.stop()
        return

    def is_active(self) -> bool:
        """Check if the run is currently active."""
        return self.status == 'running'

    def stop(self) -> None:
        """Stop the experiment scope."""
        if self.status == 'running':  # failed is left as is
            self.status = 'completed'
        elif self.status == 'created':
            warnings.warn(exceptions.RunNotStartedWarning(), stacklevel=1)
            return
        elif self.status == 'completed':
            warnings.warn(exceptions.RunAlreadyCompletedWarning(), stacklevel=1)
            return

        self._update_registry()
        self._cleanup_resources(self.experiment)
        if self._finalizer is not None:
            self._finalizer.detach()
            self._finalizer = None
        return

    def start(self: Self) -> None:
        """Start the experiment scope."""
        if self.status == 'running':
            warnings.warn(exceptions.RunAlreadyRunningWarning(), stacklevel=1)
            return
        self._finalizer = weakref.finalize(
            self, self._cleanup_resources, self.experiment
        )
        self.status = 'running'
        self._update_registry()
        self.experiment._active_run = self
        Experiment.set_current(self.experiment)
        log_events.Event.set_auto_publish(self.experiment.trackers.publish)
        log_events.StartExperimentEvent(
            self.experiment.config,
            self.experiment.name,
            self.created_at,
            self.id,
            self.resumed,
            self.experiment.par_dir,
            self.experiment.tags,
        )
        return

    def _update_registry(self) -> None:
        """Update the run status in the experiment's registry."""
        run_data = self.experiment._registry.load_all()

        for run_metadata in run_data:
            if run_metadata.id == self.id:
                run_metadata.status = self.status
                break
        else:
            run_data.append(
                RunMetadata(
                    id=self.id,
                    status=self.status,
                    timestamp=self.created_at_str,
                )
            )

        self.experiment._registry.save_all(run_data)

        return

    @staticmethod
<<<<<<< HEAD
    def _cleanup_resources(experiment: Experiment[_T_co]) -> None:
        """Cleanup without holding reference to Run instance."""
=======
    def _cleanup_resources(experiment: Experiment[_T_co]):
        """Cleanup without holding reference to a Run instance."""
>>>>>>> 9b4466b5
        experiment._active_run = None
        log_events.StopExperimentEvent(experiment.name)
        log_events.Event.set_auto_publish(None)
        Experiment._clear_current()


def _validate_chars(name: str) -> None:
    not_allowed_chars = set(r'\/:*?"<>|')
    if invalid_chars := set(name) & not_allowed_chars:
        msg = f'Name contains invalid character(s): {invalid_chars!r}'
        raise ValueError(msg)<|MERGE_RESOLUTION|>--- conflicted
+++ resolved
@@ -8,6 +8,7 @@
 import warnings
 import weakref
 
+from collections.abc import Hashable
 from pathlib import Path
 from types import TracebackType
 from typing import (
@@ -15,7 +16,6 @@
     ClassVar,
     Final,
     Generic,
-    Hashable,
     Literal,
     Self,
     TypeVar,
@@ -26,6 +26,7 @@
 
 from drytorch.core import exceptions, log_events, track
 from drytorch.utils import repr_utils
+
 
 _T_co = TypeVar('_T_co', covariant=True, bound=Hashable)
 
@@ -438,13 +439,8 @@
         return
 
     @staticmethod
-<<<<<<< HEAD
     def _cleanup_resources(experiment: Experiment[_T_co]) -> None:
-        """Cleanup without holding reference to Run instance."""
-=======
-    def _cleanup_resources(experiment: Experiment[_T_co]):
         """Cleanup without holding reference to a Run instance."""
->>>>>>> 9b4466b5
         experiment._active_run = None
         log_events.StopExperimentEvent(experiment.name)
         log_events.Event.set_auto_publish(None)
