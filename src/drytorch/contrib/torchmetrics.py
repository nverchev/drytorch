--- conflicted
+++ resolved
@@ -2,11 +2,7 @@
 
 from __future__ import annotations
 
-<<<<<<< HEAD
 from typing import TYPE_CHECKING, Any
-=======
-from typing import Any
->>>>>>> 8b545fac
 
 import torch
 
@@ -15,13 +11,10 @@
 from drytorch.core import protocols as p
 
 
-<<<<<<< HEAD
 if TYPE_CHECKING:
     from torchmetrics import metric
 
 
-=======
->>>>>>> 8b545fac
 _Tensor = torch.Tensor
 
 
@@ -48,6 +41,7 @@
         def compute(self) -> dict[str, _Tensor]:
             dict_output = dict[str, _Tensor]()
             metric_list = list[type(self.metric.metric_b)]()
+            metric_list = list[type(self.metric.metric_b)]()
             metric_list.append(self.metric)
             while metric_list:
                 metric_ = metric_list.pop()
